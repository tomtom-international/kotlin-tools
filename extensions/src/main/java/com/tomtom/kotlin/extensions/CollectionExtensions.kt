--- conflicted
+++ resolved
@@ -19,14 +19,10 @@
 /**
  * Checks whether the collection contains duplicated elements.
  */
-<<<<<<< HEAD
-public fun Collection<*>.containsDuplicates(): Boolean = toSet().size != size
-=======
-fun Iterable<*>.containsDuplicates(): Boolean {
+public fun Iterable<*>.containsDuplicates(): Boolean {
     val elements = mutableSetOf<Any?>()
     return any { !elements.add(it) }
 }
->>>>>>> cc18db68
 
 /**
  * Checks whether the collection contains no duplicated elements.
