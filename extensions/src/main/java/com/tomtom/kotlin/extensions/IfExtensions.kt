--- conflicted
+++ resolved
@@ -35,11 +35,7 @@
  * It may be inefficient to invert the logic to `someValue.takeIf { someCondition }` when
  * `someValue` isn't readily available.
  */
-<<<<<<< HEAD
-public fun <T> Boolean?.ifTrue(block: () -> T): T? =
-=======
-inline fun <T> Boolean?.ifTrue(block: () -> T): T? =
->>>>>>> cc18db68
+public inline fun <T> Boolean?.ifTrue(block: () -> T): T? =
     if (this == true) block() else null
 
 /**
@@ -76,9 +72,5 @@
  * chain-calling constructs however, the Elvis operator can easily lead to reduced readability.
  * `let` helps with this, but adds boilerplate that distracts from the functional flow.
  */
-<<<<<<< HEAD
-public fun <T> T?.ifNull(block: () -> T) : T =
-=======
-inline fun <T> T?.ifNull(block: () -> T) : T =
->>>>>>> cc18db68
+public inline fun <T> T?.ifNull(block: () -> T) : T =
     this ?: block()